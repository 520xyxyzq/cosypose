--- conflicted
+++ resolved
@@ -14,11 +14,7 @@
 DOWNLOAD_DIR = LOCAL_DATA_DIR / 'downloads'
 DOWNLOAD_DIR.mkdir(exist_ok=True)
 
-<<<<<<< HEAD
-BOP_SRC = 'http://bop.felk.cvut.cz/media/data/bop_datasets/'
-=======
 BOP_SRC = 'https://bop.felk.cvut.cz/media/data/bop_datasets/'
->>>>>>> 7825b01d
 BOP_DATASETS = {
     'ycbv': {
         'splits': ['train_real', 'train_synt', 'test_all']
